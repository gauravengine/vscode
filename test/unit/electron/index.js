--- conflicted
+++ resolved
@@ -115,13 +115,8 @@
 			backgroundThrottling: false,
 			nodeIntegration: true,
 			webSecurity: false,
-<<<<<<< HEAD
 			webviewTag: true,
-			enableWebSQL: false,
 			preload: path.join(__dirname, '..', '..', '..', 'src', 'vs', 'base', 'parts', 'sandbox', 'electron-browser', 'preload.js') // ensure similar environment as VSCode as tests may depend on this
-=======
-			webviewTag: true
->>>>>>> 876f2e70
 		}
 	});
 
